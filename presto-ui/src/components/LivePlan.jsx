--- conflicted
+++ resolved
@@ -92,7 +92,6 @@
     return (
         <div>
             <div>
-<<<<<<< HEAD
                 <h3 className="margin-top: 0">Stage {stage.id}</h3>
                 {stage.state}
                 <hr/>
@@ -109,26 +108,6 @@
                 Lifespans: {stats.completedLifespans + " / " + stats.totalLifespans}
                 <hr/>
                 Input: {stats.rawInputDataSize + " / " + formatRows(stats.rawInputPositions)}
-=======
-                <div>
-                    <h3 className="margin-top: 0">Stage {stage.id}</h3>
-                    {stage.state}
-                    <hr/>
-                    CPU: {stats.totalCpuTime}<br />
-                    Buffered: {formatDataSizeBytes(stats.bufferedDataSizeInBytes)}<br />
-                    {stats.fullyBlocked ?
-                        <div style={{color: '#ff0000'}}>Blocked: {stats.totalBlockedTime} </div> :
-                        <div>Blocked: {stats.totalBlockedTime} </div>
-                    }
-                    Memory: {formatDataSizeBytes(stats.userMemoryReservationInBytes)}
-                    <br/>
-                    Splits: {"Q:" + stats.queuedDrivers + ", R:" + stats.runningDrivers + ", F:" + stats.completedDrivers}
-                    <br/>
-                    Lifespans: {stats.completedLifespans + " / " + stats.totalLifespans}
-                    <hr/>
-                    Input: {formatDataSizeBytes(stats.rawInputDataSizeInBytes) + " / " + formatRows(stats.rawInputPositions)}
-                </div>
->>>>>>> 5eaa4767
             </div>
         </div>
     );
@@ -170,7 +149,6 @@
     query: ?any,
 }
 
-<<<<<<< HEAD
 export const LivePlan = (props: LivePlanProps): React.Node => {
     const [state, setState] = useState<LivePlanState>({
         initialized: false,
@@ -187,37 +165,6 @@
     const refreshLoop = useCallback(() => {
         clearTimeout(timeoutId.current); // to stop multiple series of refreshLoop from going on simultaneously
         fetch('/v1/query/' + props.queryId)
-=======
-
-export class LivePlan extends React.Component<LivePlanProps, LivePlanState> {
-    timeoutId: TimeoutID;
-
-    constructor(props: LivePlanProps) {
-        super(props);
-        this.state = {
-            initialized: false,
-            ended: false,
-
-            query: null,
-
-            graph: initializeGraph(),
-            svg: null,
-            render: new dagreD3.render(),
-        };
-    }
-
-    resetTimer() {
-        clearTimeout(this.timeoutId);
-        // stop refreshing when query finishes or fails
-        if (this.state.query === null || !this.state.ended) {
-            this.timeoutId = setTimeout(this.refreshLoop.bind(this), 1000);
-        }
-    }
-
-    refreshLoop: () => void = () => {
-        clearTimeout(this.timeoutId); // to stop multiple series of refreshLoop from going on simultaneously
-        fetch('/v1/query/' + this.props.queryId)
->>>>>>> 5eaa4767
             .then(response => response.json())
             .then(query => {
                 setState(prevState => {
@@ -338,7 +285,6 @@
         }
     };
 
-<<<<<<< HEAD
     useEffect(() => {
         refreshLoop();
 
@@ -349,10 +295,6 @@
 
     useEffect(() => {
         updateD3Graph();
-=======
-    componentDidUpdate(prevProps: LivePlanProps, prevState: LivePlanState) {
-        this.updateD3Graph();
->>>>>>> 5eaa4767
         //$FlowFixMe
         $('[data-bs-toggle="tooltip"]')?.tooltip?.()
     }, [state.query, state.ended]);
@@ -371,34 +313,4 @@
         );
     }
 
-    let loadingMessage = null;
-    if (query && !query.outputStage) {
-        loadingMessage = (
-            <div className="row error-message">
-                <div className="col-12">
-                    <h4>Live plan graph will appear automatically when query starts running.</h4>
-                    <div className="loader">Loading...</div>
-                </div>
-            </div>
-        )
-    }
-
-    return (
-        <div>
-            {!props.isEmbedded && <QueryHeader query={query}/>}
-            <div className="row">
-                <div className="col-12">
-                    {loadingMessage}
-                    <div id="live-plan" className="graph-container">
-                        <div className="float-end">
-                            {state.ended ? "Scroll to zoom." : "Zoom disabled while query is running." } Click stage to view additional statistics
-                        </div>
-                        <svg id="plan-canvas" ref={svgRef} />
-                    </div>
-                </div>
-            </div>
-        </div>
-    );
-};
-
 export default LivePlan;