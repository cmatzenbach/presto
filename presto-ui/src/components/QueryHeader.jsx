/*
 * Licensed under the Apache License, Version 2.0 (the "License");
 * you may not use this file except in compliance with the License.
 * You may obtain a copy of the License at
 *
 *     http://www.apache.org/licenses/LICENSE-2.0
 *
 * Unless required by applicable law or agreed to in writing, software
 * distributed under the License is distributed on an "AS IS" BASIS,
 * WITHOUT WARRANTIES OR CONDITIONS OF ANY KIND, either express or implied.
 * See the License for the specific language governing permissions and
 * limitations under the License.
 */

import React from "react";
import { clsx } from 'clsx';

import {getHumanReadableState, getProgressBarPercentage, getProgressBarTitle, getQueryStateColor, isQueryEnded} from "../utils";

export const QueryHeader = ({ query }) => {
    const renderProgressBar = () => {
        const queryStateColor = getQueryStateColor(
            query.state,
            query.queryStats && query.queryStats.fullyBlocked,
            query.errorType,
            query.errorCode ? query.errorCode.name : null
        );
        const humanReadableState = getHumanReadableState(
            query.state,
            query.state === "RUNNING" && query.scheduled && query.queryStats.totalDrivers > 0 && query.queryStats.runningDrivers >= 0,
            query.queryStats.fullyBlocked,
            query.queryStats.blockedReasons,
            query.memoryPool,
            query.errorType,
            query.errorCode ? query.errorCode.name : null
        );
        const progressPercentage = getProgressBarPercentage(query.queryStats.progressPercentage, query.state);
        const progressBarStyle = {width: progressPercentage + "%", backgroundColor: queryStateColor};
        const progressBarTitle = getProgressBarTitle(query.queryStats.progressPercentage, query.state, humanReadableState);

        if (isQueryEnded(query.state)) {
            return (
                <div className="progress-large">
                    <div className="progress-bar progress-bar-info" role="progressbar" aria-valuenow={progressPercentage} aria-valuemin="0" aria-valuemax="100"
                         style={progressBarStyle}>
                        {progressBarTitle}
                    </div>
                </div>
            );
        }

        return (
            <table>
                <tbody>
                <tr>
                    <td width="100%">
                        <div className="progress-large">
                            <div className="progress-bar progress-bar-info" role="progressbar" aria-valuenow={progressPercentage} aria-valuemin="0" aria-valuemax="100"
                                 style={progressBarStyle}>
                                {progressBarTitle}
                            </div>
                        </div>
                    </td>
                    <td>
                        <a onClick={() => $.ajax({url: '/v1/query/' + query.queryId + '/preempted', type: 'PUT', data: "Preempted via web UI"})} className="btn btn-warning"
                           target="_blank">
                            Preempt
                        </a>
                    </td>
                    <td>
                        <a onClick={() => $.ajax({url: '/v1/query/' + query.queryId + '/killed', type: 'PUT', data: "Killed via web UI"})} className="btn btn-warning"
                           target="_blank">
                            Kill
                        </a>
                    </td>
                </tr>
                </tbody>
            </table>
        );
    };

    const isActive = (path) => {
        return window.location.pathname.includes(path);
    };

<<<<<<< HEAD
    const queryId = query.queryId;
    const tabs = [
        {path: 'query.html', label: 'Overview'},
        {path: 'plan.html', label: 'Live Plan'},
        {path: 'stage.html', label: 'Stage Performance'},
        {path: 'timeline.html', label: 'Splits'},
    ];
    
    return (
        <div>
            <div className="row mt-4">
                <div className="col-6">
                    <h3 className="query-id">
                        <span id="query-id">{query.queryId}</span>
                        <a className="btn copy-button" data-clipboard-target="#query-id" data-bs-toggle="tooltip" data-bs-placement="right" title="Copy to clipboard">
                            <span className="bi bi-copy" aria-hidden="true" alt="Copy to clipboard"/>
                        </a>
                    </h3>
=======
    render() {
        const query = this.props.query;
        const queryId = this.props.query.queryId;
        const tabs = [
            {path: 'query.html', label: 'Overview'},
            {path: 'plan.html', label: 'Live Plan'},
            {path: 'stage.html', label: 'Stage Performance'},
            {path: 'timeline.html', label: 'Splits'},
        ];
        return (
            <div>
                <div className="row mt-4">
                    <div className="col-6">
                        <h3 className="query-id">
                            <span id="query-id">{query.queryId}</span>
                            <a className="btn copy-button" data-clipboard-target="#query-id" data-bs-toggle="tooltip" data-bs-placement="right" title="Copy to clipboard">
                                <span className="bi bi-copy" aria-hidden="true" alt="Copy to clipboard"/>
                            </a>
                        </h3>
                    </div>
                    <div className="col-6 d-flex justify-content-end">
                        <nav className="nav nav-tabs">
                            {tabs.map((page, _) => (
                                <React.Fragment key={page.path}>
                                    <a className={clsx('nav-link', 'navbar-btn', this.isActive(page.path) && 'active')} href={page.path + '?' + queryId} >{page.label}</a>
                                    &nbsp;
                                </React.Fragment>
                            ))}
                            <a className="nav-link navbar-btn" href={"/v1/query/" + query.queryId + "?pretty"} target="_blank">JSON</a>
                        </nav>
                    </div>
>>>>>>> 5eaa4767
                </div>
                <div className="col-6 d-flex justify-content-end">
                    <nav className="nav nav-tabs">
                        {tabs.map((page, index) => (
                            <React.Fragment key={index}>
                                <a className={clsx('nav-link', 'navbar-btn', isActive(page.path) && 'active')} href={page.path + '?' + queryId} >{page.label}</a>
                                &nbsp;
                            </React.Fragment>
                        ))}
                        <a className="nav-link navbar-btn" href={"/v1/query/" + query.queryId + "?pretty"} target="_blank">JSON</a>
                    </nav>
                </div>
            </div>
            <hr className="h2-hr"/>
            <div className="row">
                <div className="col-12">
                    {renderProgressBar()}
                </div>
            </div>
        </div>
    );
};<|MERGE_RESOLUTION|>--- conflicted
+++ resolved
@@ -13,9 +13,15 @@
  */
 
 import React from "react";
-import { clsx } from 'clsx';
+import { clsx } from "clsx";
 
-import {getHumanReadableState, getProgressBarPercentage, getProgressBarTitle, getQueryStateColor, isQueryEnded} from "../utils";
+import {
+    getHumanReadableState,
+    getProgressBarPercentage,
+    getProgressBarTitle,
+    getQueryStateColor,
+    isQueryEnded,
+} from "../utils";
 
 export const QueryHeader = ({ query }) => {
     const renderProgressBar = () => {
@@ -27,7 +33,10 @@
         );
         const humanReadableState = getHumanReadableState(
             query.state,
-            query.state === "RUNNING" && query.scheduled && query.queryStats.totalDrivers > 0 && query.queryStats.runningDrivers >= 0,
+            query.state === "RUNNING" &&
+                query.scheduled &&
+                query.queryStats.totalDrivers > 0 &&
+                query.queryStats.runningDrivers >= 0,
             query.queryStats.fullyBlocked,
             query.queryStats.blockedReasons,
             query.memoryPool,
@@ -35,14 +44,24 @@
             query.errorCode ? query.errorCode.name : null
         );
         const progressPercentage = getProgressBarPercentage(query.queryStats.progressPercentage, query.state);
-        const progressBarStyle = {width: progressPercentage + "%", backgroundColor: queryStateColor};
-        const progressBarTitle = getProgressBarTitle(query.queryStats.progressPercentage, query.state, humanReadableState);
+        const progressBarStyle = { width: progressPercentage + "%", backgroundColor: queryStateColor };
+        const progressBarTitle = getProgressBarTitle(
+            query.queryStats.progressPercentage,
+            query.state,
+            humanReadableState
+        );
 
         if (isQueryEnded(query.state)) {
             return (
                 <div className="progress-large">
-                    <div className="progress-bar progress-bar-info" role="progressbar" aria-valuenow={progressPercentage} aria-valuemin="0" aria-valuemax="100"
-                         style={progressBarStyle}>
+                    <div
+                        className="progress-bar progress-bar-info"
+                        role="progressbar"
+                        aria-valuenow={progressPercentage}
+                        aria-valuemin="0"
+                        aria-valuemax="100"
+                        style={progressBarStyle}
+                    >
                         {progressBarTitle}
                     </div>
                 </div>
@@ -52,107 +71,112 @@
         return (
             <table>
                 <tbody>
-                <tr>
-                    <td width="100%">
-                        <div className="progress-large">
-                            <div className="progress-bar progress-bar-info" role="progressbar" aria-valuenow={progressPercentage} aria-valuemin="0" aria-valuemax="100"
-                                 style={progressBarStyle}>
-                                {progressBarTitle}
+                    <tr>
+                        <td width="100%">
+                            <div className="progress-large">
+                                <div
+                                    className="progress-bar progress-bar-info"
+                                    role="progressbar"
+                                    aria-valuenow={progressPercentage}
+                                    aria-valuemin="0"
+                                    aria-valuemax="100"
+                                    style={progressBarStyle}
+                                >
+                                    {progressBarTitle}
+                                </div>
                             </div>
-                        </div>
-                    </td>
-                    <td>
-                        <a onClick={() => $.ajax({url: '/v1/query/' + query.queryId + '/preempted', type: 'PUT', data: "Preempted via web UI"})} className="btn btn-warning"
-                           target="_blank">
-                            Preempt
-                        </a>
-                    </td>
-                    <td>
-                        <a onClick={() => $.ajax({url: '/v1/query/' + query.queryId + '/killed', type: 'PUT', data: "Killed via web UI"})} className="btn btn-warning"
-                           target="_blank">
-                            Kill
-                        </a>
-                    </td>
-                </tr>
+                        </td>
+                        <td>
+                            <a
+                                onClick={() =>
+                                    $.ajax({
+                                        url: "/v1/query/" + query.queryId + "/preempted",
+                                        type: "PUT",
+                                        data: "Preempted via web UI",
+                                    })
+                                }
+                                className="btn btn-warning"
+                                target="_blank"
+                            >
+                                Preempt
+                            </a>
+                        </td>
+                        <td>
+                            <a
+                                onClick={() =>
+                                    $.ajax({
+                                        url: "/v1/query/" + query.queryId + "/killed",
+                                        type: "PUT",
+                                        data: "Killed via web UI",
+                                    })
+                                }
+                                className="btn btn-warning"
+                                target="_blank"
+                            >
+                                Kill
+                            </a>
+                        </td>
+                    </tr>
                 </tbody>
             </table>
         );
     };
 
-    const isActive = (path) => {
+    const isActive = path => {
         return window.location.pathname.includes(path);
     };
 
-<<<<<<< HEAD
     const queryId = query.queryId;
     const tabs = [
-        {path: 'query.html', label: 'Overview'},
-        {path: 'plan.html', label: 'Live Plan'},
-        {path: 'stage.html', label: 'Stage Performance'},
-        {path: 'timeline.html', label: 'Splits'},
+        { path: "query.html", label: "Overview" },
+        { path: "plan.html", label: "Live Plan" },
+        { path: "stage.html", label: "Stage Performance" },
+        { path: "timeline.html", label: "Splits" },
     ];
-    
+
     return (
         <div>
             <div className="row mt-4">
                 <div className="col-6">
                     <h3 className="query-id">
                         <span id="query-id">{query.queryId}</span>
-                        <a className="btn copy-button" data-clipboard-target="#query-id" data-bs-toggle="tooltip" data-bs-placement="right" title="Copy to clipboard">
-                            <span className="bi bi-copy" aria-hidden="true" alt="Copy to clipboard"/>
+                        <a
+                            className="btn copy-button"
+                            data-clipboard-target="#query-id"
+                            data-bs-toggle="tooltip"
+                            data-bs-placement="right"
+                            title="Copy to clipboard"
+                        >
+                            <span className="bi bi-copy" aria-hidden="true" alt="Copy to clipboard" />
                         </a>
                     </h3>
-=======
-    render() {
-        const query = this.props.query;
-        const queryId = this.props.query.queryId;
-        const tabs = [
-            {path: 'query.html', label: 'Overview'},
-            {path: 'plan.html', label: 'Live Plan'},
-            {path: 'stage.html', label: 'Stage Performance'},
-            {path: 'timeline.html', label: 'Splits'},
-        ];
-        return (
-            <div>
-                <div className="row mt-4">
-                    <div className="col-6">
-                        <h3 className="query-id">
-                            <span id="query-id">{query.queryId}</span>
-                            <a className="btn copy-button" data-clipboard-target="#query-id" data-bs-toggle="tooltip" data-bs-placement="right" title="Copy to clipboard">
-                                <span className="bi bi-copy" aria-hidden="true" alt="Copy to clipboard"/>
-                            </a>
-                        </h3>
-                    </div>
-                    <div className="col-6 d-flex justify-content-end">
-                        <nav className="nav nav-tabs">
-                            {tabs.map((page, _) => (
-                                <React.Fragment key={page.path}>
-                                    <a className={clsx('nav-link', 'navbar-btn', this.isActive(page.path) && 'active')} href={page.path + '?' + queryId} >{page.label}</a>
-                                    &nbsp;
-                                </React.Fragment>
-                            ))}
-                            <a className="nav-link navbar-btn" href={"/v1/query/" + query.queryId + "?pretty"} target="_blank">JSON</a>
-                        </nav>
-                    </div>
->>>>>>> 5eaa4767
                 </div>
                 <div className="col-6 d-flex justify-content-end">
                     <nav className="nav nav-tabs">
                         {tabs.map((page, index) => (
                             <React.Fragment key={index}>
-                                <a className={clsx('nav-link', 'navbar-btn', isActive(page.path) && 'active')} href={page.path + '?' + queryId} >{page.label}</a>
+                                <a
+                                    className={clsx("nav-link", "navbar-btn", isActive(page.path) && "active")}
+                                    href={page.path + "?" + queryId}
+                                >
+                                    {page.label}
+                                </a>
                                 &nbsp;
                             </React.Fragment>
                         ))}
-                        <a className="nav-link navbar-btn" href={"/v1/query/" + query.queryId + "?pretty"} target="_blank">JSON</a>
+                        <a
+                            className="nav-link navbar-btn"
+                            href={"/v1/query/" + query.queryId + "?pretty"}
+                            target="_blank"
+                        >
+                            JSON
+                        </a>
                     </nav>
                 </div>
             </div>
-            <hr className="h2-hr"/>
+            <hr className="h2-hr" />
             <div className="row">
-                <div className="col-12">
-                    {renderProgressBar()}
-                </div>
+                <div className="col-12">{renderProgressBar()}</div>
             </div>
         </div>
     );
